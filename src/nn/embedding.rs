use rand::{thread_rng, Rng};

use crate::{op, prelude::*};

// This is a really shoddy way to do gathers TODO: Do something else

// Gather batch of batches from 2D embedding matrix
impl<S: Dimension, const DIM: usize> GraphTensor<(S, Const<DIM>)> {
    pub fn gather<S1: Dimension, S2: Dimension>(
        self,
        mut indexes: GraphTensor<(S1, S2)>,
    ) -> GraphTensor<(S1, S2, Const<DIM>)> {
        let res = self
            .graph()
            .add_op(op::Function(
                "Gather".to_string(),
                Box::new(|tensors| {
                    let indexes = tensors[0]
                        .0
                        .borrowed()
                        .data
                        .as_any()
                        .downcast_ref::<Vec<f32>>()
                        .unwrap();
                    let data = tensors[1]
                        .0
                        .borrowed()
                        .data
                        .as_any()
                        .downcast_ref::<Vec<f32>>()
                        .unwrap();
                    let mut res = Vec::with_capacity(indexes.len() * DIM);
                    let (a_ind, b_ind) = (tensors[0].1.indexer(), tensors[1].1.indexer());
                    for i in 0..indexes.len() {
                        let Some(index_idx) = a_ind.index(i) else {
                            res.append(&mut vec![0.; DIM]);
                            continue;
                        };
                        let start = indexes[index_idx] as usize * DIM;
                        for n in 0..DIM {
                            res.push(b_ind.index(start + n).map(|i| data[i]).unwrap_or_default());
                        }
                    }
                    vec![Tensor {
                        data: Box::new(res),
                    }]
                }),
                std::any::TypeId::of::<Vec<f32>>(),
            ))
            .input(indexes.id, 0, indexes.shape)
            .input(self.id, 0, self.shape) // Since indexes might have a 1 dimension we don't want getting changed, we feed it in as the first argument
            .finish();

        indexes.shape.expand(2, Dim::Known(DIM));
        GraphTensor::from_id(res, indexes.shape.contiguous(), self.graph_ref)
    }
}

pub struct Embedding<const N: usize, const DIM: usize> {
    pub weight: GraphTensor<R2<N, DIM>>,
}

impl<const A: usize, const B: usize> InitModule for Embedding<A, B> {
    fn initialize(cx: &mut Graph) -> Self {
        let s = Self {
            weight: cx.new_tensor("Embedding Weight"),
        };
        // Init weight as uniform(-1, 1)
        let mut rng = thread_rng();
        s.weight.set(
            (0..(A * B))
                .map(|_| rng.gen_range(-1_f32..1_f32))
                .collect::<Vec<_>>(),
        );
        s
    }
}

impl<const A: usize, const B: usize> SerializeModule for Embedding<A, B> {
    fn serialize(&self, s: &mut crate::serialization::Serializer) {
        s.tensor("weight", self.weight);
    }
}

// Single
impl<S: Dimension, const N: usize, const DIM: usize> Module<GraphTensor<(S,)>>
    for Embedding<N, DIM>
{
    type Output = GraphTensor<(S, Const<DIM>)>;

    fn forward(&self, input: GraphTensor<(S,)>) -> Self::Output {
        <Self as Module<GraphTensor<(Const<1>, S)>>>::forward(self, input.expand()).max_reduce()
    }
}

// Batch
impl<B: Dimension, S: Dimension, const N: usize, const DIM: usize> Module<GraphTensor<(B, S)>>
    for Embedding<N, DIM>
{
    type Output = GraphTensor<(B, S, Const<DIM>)>;

    fn forward(&self, input: GraphTensor<(B, S)>) -> Self::Output {
        self.weight.gather(input)
    }
}

#[cfg(test)]
mod tests {
    use dfdx::{
        prelude::Module as DfdxModule,
        tensor::{Cpu, TensorFromVec},
    };

    use crate::{
        prelude::{Module, *},
        tests::assert_close,
    };

    use super::Embedding;
    use dfdx::nn::BuildOnDevice;

    #[test]
    fn test_embedding() {
        let mut cx = Graph::new();
        let batch = cx.new_tensor::<R2<2, 3>>("BatchInput");
        let a = cx.new_tensor::<R1<3>>("Input");

        let model: Embedding<3, 4> = InitModule::initialize(&mut cx);
        model
            .weight
            .set(vec![1.1, 2., 3., 1., 2., 3., 14., 2., 33., 1., 2., 3.]);
        let b = model.forward(a);
        let batch_out = model.forward(batch);

        b.mark();
        a.mark();
        batch_out.mark();
<<<<<<< HEAD
        a.set(vec![1., 0., 1.]);
        batch.set(vec![1., 0., 2., 1., 0., 1.]);
=======
        a.set(vec![1.0, 0.0, 1.0]);
        batch.set(vec![1.0, 0.0, 2.0, 1.0, 0.0, 1.0]);
>>>>>>> 7e58e1f2

        cx.execute();

        let d_dev = Cpu::default();
        let mut d_model = <dfdx::nn::modules::builders::Embedding<3, 4>>::build_on_device(&d_dev);
        d_model.weight = d_dev.tensor_from_vec(
            vec![1.1, 2., 3., 1., 2., 3., 14., 2., 33., 1., 2., 3.],
            (dfdx::shapes::Const::<3>, dfdx::shapes::Const::<4>),
        );
        let d_a = d_dev.tensor_from_vec(vec![1, 0, 1], (dfdx::shapes::Const::<3>,));
        let d_batch = d_dev.tensor_from_vec(
            vec![1, 0, 2, 1, 0, 1],
            (dfdx::shapes::Const::<2>, dfdx::shapes::Const::<3>),
        );

        let d_b = d_model.forward(d_a);
        let d_batch_out = d_model.forward(d_batch);

        assert_close(&b.data(), &d_b.as_vec());
        assert_close(&batch_out.data(), &d_batch_out.as_vec());
    }
}<|MERGE_RESOLUTION|>--- conflicted
+++ resolved
@@ -135,13 +135,8 @@
         b.mark();
         a.mark();
         batch_out.mark();
-<<<<<<< HEAD
-        a.set(vec![1., 0., 1.]);
-        batch.set(vec![1., 0., 2., 1., 0., 1.]);
-=======
         a.set(vec![1.0, 0.0, 1.0]);
         batch.set(vec![1.0, 0.0, 2.0, 1.0, 0.0, 1.0]);
->>>>>>> 7e58e1f2
 
         cx.execute();
 
